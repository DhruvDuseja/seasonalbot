import json
import logging
import random
from datetime import timedelta
from pathlib import Path

import discord
from discord.ext import commands

from bot.constants import Hacktoberfest

log = logging.getLogger(__name__)

SPOOKY_EMOJIS = [
    "\N{BAT}",
    "\N{DERELICT HOUSE BUILDING}",
    "\N{EXTRATERRESTRIAL ALIEN}",
    "\N{GHOST}",
    "\N{JACK-O-LANTERN}",
    "\N{SKULL}",
    "\N{SKULL AND CROSSBONES}",
    "\N{SPIDER WEB}",
]
PUMPKIN_ORANGE = discord.Color(0xFF7518)
INTERVAL = timedelta(hours=6).total_seconds()


<<<<<<< HEAD
class HalloweenFacts:
    """A Cog for displaying interesting facts about Halloween."""
=======
class HalloweenFacts(commands.Cog):
>>>>>>> c971c282

    def __init__(self, bot):
        self.bot = bot
        with open(Path("bot", "resources", "halloween", "halloween_facts.json"), "r") as file:
            self.halloween_facts = json.load(file)
        self.channel = None
        self.facts = list(enumerate(self.halloween_facts))
        random.shuffle(self.facts)

    @commands.Cog.listener()
    async def on_ready(self):
        """Get event Channel object and initialize fact task loop."""

        self.channel = self.bot.get_channel(Hacktoberfest.channel_id)
        self.bot.loop.create_task(self._fact_publisher_task())

    def random_fact(self):
        """Return a random fact from the loaded facts."""

        return random.choice(self.facts)

    @commands.command(name="spookyfact", aliases=("halloweenfact",), brief="Get the most recent Halloween fact")
    async def get_random_fact(self, ctx):
        """Reply with the most recent Halloween fact."""

        index, fact = self.random_fact()
        embed = self._build_embed(index, fact)
        await ctx.send(embed=embed)

    @staticmethod
    def _build_embed(index, fact):
        """Builds a Discord embed from the given fact and its index."""

        emoji = random.choice(SPOOKY_EMOJIS)
        title = f"{emoji} Halloween Fact #{index + 1}"
        return discord.Embed(title=title, description=fact, color=PUMPKIN_ORANGE)


def setup(bot):
    """Halloween facts Cog load."""

    bot.add_cog(HalloweenFacts(bot))
    log.info("HalloweenFacts cog loaded")<|MERGE_RESOLUTION|>--- conflicted
+++ resolved
@@ -25,12 +25,8 @@
 INTERVAL = timedelta(hours=6).total_seconds()
 
 
-<<<<<<< HEAD
 class HalloweenFacts:
     """A Cog for displaying interesting facts about Halloween."""
-=======
-class HalloweenFacts(commands.Cog):
->>>>>>> c971c282
 
     def __init__(self, bot):
         self.bot = bot
