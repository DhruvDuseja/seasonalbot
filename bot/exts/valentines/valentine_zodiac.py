--- conflicted
+++ resolved
@@ -31,15 +31,9 @@
         compatibility_file = Path("bot/resources/valentines/zodiac_compatibility.json")
         with explanation_file.open(encoding="utf8") as json_data:
             zodiac_fact = load(json_data)
-<<<<<<< HEAD
-            for _, zodiac_data in zodiac_fact.items():
+            for zodiac_data in zodiac_fact.values():
                 zodiac_data['start_at'] = date.fromisoformat(zodiac_data['start_at'])
                 zodiac_data['end_at'] = date.fromisoformat(zodiac_data['end_at'])
-=======
-            for zodiac_data in zodiac_fact.values():
-                zodiac_data['start_at'] = datetime.fromisoformat(zodiac_data['start_at'])
-                zodiac_data['end_at'] = datetime.fromisoformat(zodiac_data['end_at'])
->>>>>>> 626f2baa
         with compatibility_file.open(encoding="utf8") as json_data:
             zodiacs = load(json_data)
         return zodiacs, zodiac_fact
